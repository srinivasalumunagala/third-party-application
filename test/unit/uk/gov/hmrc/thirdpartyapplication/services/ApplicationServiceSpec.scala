--- conflicted
+++ resolved
@@ -255,11 +255,7 @@
 
     "create a new Privileged application in Mongo and WSO2 with a Production state" in new Setup {
       val applicationRequest: CreateApplicationRequest = aNewApplicationRequest(access = Privileged())
-<<<<<<< HEAD
-      when(mockApplicationRepository.fetchApplicationsByName(applicationRequest.name)).thenReturn(List.empty[ApplicationData])
-=======
-      when(mockApplicationRepository.fetchApplicationsByName(applicationRequest.name)).thenReturn(successful(Seq.empty[ApplicationData]))
->>>>>>> 6e3f16e7
+      when(mockApplicationRepository.fetchApplicationsByName(applicationRequest.name)).thenReturn(successful(List.empty[ApplicationData]))
 
       val prodTOTP = Totp("prodTotp", "prodTotpId")
       val sandboxTOTP = Totp("sandboxTotp", "sandboxTotpId")
@@ -292,11 +288,7 @@
     "create a new ROPC application in Mongo and WSO2 with a Production state" in new Setup {
       val applicationRequest: CreateApplicationRequest = aNewApplicationRequest(access = Ropc())
 
-<<<<<<< HEAD
-      when(mockApplicationRepository.fetchApplicationsByName(applicationRequest.name)).thenReturn(List.empty[ApplicationData])
-=======
-      when(mockApplicationRepository.fetchApplicationsByName(applicationRequest.name)).thenReturn(successful(Seq.empty[ApplicationData]))
->>>>>>> 6e3f16e7
+      when(mockApplicationRepository.fetchApplicationsByName(applicationRequest.name)).thenReturn(successful(List.empty[ApplicationData]))
 
       val createdApp: CreateApplicationResponse = await(underTest.create(applicationRequest)(hc))
 
@@ -317,11 +309,7 @@
       val applicationRequest: CreateApplicationRequest = aNewApplicationRequest(Privileged())
 
       when(mockApplicationRepository.fetchApplicationsByName(applicationRequest.name))
-<<<<<<< HEAD
-        .thenReturn(List(anApplicationData(UUID.randomUUID())))
-=======
-        .thenReturn(successful(Seq(anApplicationData(UUID.randomUUID()))))
->>>>>>> 6e3f16e7
+        .thenReturn(successful(List(anApplicationData(UUID.randomUUID()))))
 
       mockTidyUpDeleteAction()
 
@@ -335,11 +323,7 @@
     "fail with ApplicationAlreadyExists for ropc application when the name already exists for another application not in testing mode" in new Setup {
       val applicationRequest: CreateApplicationRequest = aNewApplicationRequest(Ropc())
 
-<<<<<<< HEAD
-      when(mockApplicationRepository.fetchApplicationsByName(applicationRequest.name)).thenReturn(List(anApplicationData(UUID.randomUUID())))
-=======
-      when(mockApplicationRepository.fetchApplicationsByName(applicationRequest.name)).thenReturn(successful(Seq(anApplicationData(UUID.randomUUID()))))
->>>>>>> 6e3f16e7
+      when(mockApplicationRepository.fetchApplicationsByName(applicationRequest.name)).thenReturn(successful(List(anApplicationData(UUID.randomUUID()))))
 
       mockTidyUpDeleteAction()
 
@@ -395,13 +379,8 @@
   "recordApplicationUsage" should {
     "update the Application and return an ExtendedApplicationResponse" in new Setup {
       val applicationId: UUID = UUID.randomUUID()
-<<<<<<< HEAD
       val subscriptions: List[APIIdentifier] = List(APIIdentifier("myContext", "myVersion"))
-      when(mockApplicationRepository.recordApplicationUsage(applicationId)).thenReturn(anApplicationData(applicationId))
-=======
-      val subscriptions: Seq[APIIdentifier] = Seq(APIIdentifier("myContext", "myVersion"))
       when(mockApplicationRepository.recordApplicationUsage(applicationId)).thenReturn(successful(anApplicationData(applicationId)))
->>>>>>> 6e3f16e7
       mockSubscriptionRepositoryGetSubscriptionsToReturn(applicationId, subscriptions)
 
       val applicationResponse: ExtendedApplicationResponse = await(underTest.recordApplicationUsage(applicationId))
@@ -1064,11 +1043,7 @@
         .thenReturn(List.empty[String])
 
       when(mockApplicationRepository.fetchApplicationsByName(*))
-<<<<<<< HEAD
-        .thenReturn(List(anApplicationData(applicationId = UUID.randomUUID())))
-=======
-        .thenReturn(successful(Seq(anApplicationData(applicationId = UUID.randomUUID()))))
->>>>>>> 6e3f16e7
+        .thenReturn(successful(List(anApplicationData(applicationId = UUID.randomUUID()))))
 
       private val duplicateName = "duplicate name"
       val result = await(underTest.validateApplicationName(duplicateName, None))
@@ -1087,11 +1062,7 @@
         .thenReturn(false)
 
       when(mockApplicationRepository.fetchApplicationsByName(*))
-<<<<<<< HEAD
-        .thenReturn(List(anApplicationData(applicationId = UUID.randomUUID())))
-=======
-        .thenReturn(successful(Seq(anApplicationData(applicationId = UUID.randomUUID()))))
->>>>>>> 6e3f16e7
+        .thenReturn(successful(List(anApplicationData(applicationId = UUID.randomUUID()))))
 
       val result = await(underTest.validateApplicationName("app name", None))
 
@@ -1108,11 +1079,7 @@
       val applicationId = UUID.randomUUID()
 
       when(mockApplicationRepository.fetchApplicationsByName(*))
-<<<<<<< HEAD
-        .thenReturn(List(anApplicationData(applicationId)))
-=======
-        .thenReturn(successful(Seq(anApplicationData(applicationId))))
->>>>>>> 6e3f16e7
+        .thenReturn(successful(List(anApplicationData(applicationId))))
 
       val result = await(underTest.validateApplicationName("app name", Some(applicationId)))
 
@@ -1136,11 +1103,7 @@
       mockApplicationRepositoryFetchToReturn(applicationId, Some(application))
 
       when(mockApplicationRepository.fetchApplicationsByName(requestedName))
-<<<<<<< HEAD
-        .thenReturn(List(application, expectedApplication))
-=======
-        .thenReturn(successful(Seq(application, expectedApplication)))
->>>>>>> 6e3f16e7
+        .thenReturn(successful(List(application, expectedApplication)))
 
       val result: ApplicationStateChange = await(underTest.requestUplift(applicationId, requestedName, upliftRequestedBy))
 
@@ -1155,11 +1118,7 @@
       mockApplicationRepositoryFetchToReturn(applicationId, Some(application))
 
       when(mockApplicationRepository.fetchApplicationsByName(requestedName))
-<<<<<<< HEAD
-        .thenReturn(List(application))
-=======
-        .thenReturn(successful(Seq(application)))
->>>>>>> 6e3f16e7
+        .thenReturn(successful(List(application)))
 
       when(mockStateHistoryRepository.insert(*))
         .thenReturn(failed(new RuntimeException("Expected test failure")))
@@ -1178,11 +1137,7 @@
 
 
       mockApplicationRepositoryFetchToReturn(applicationId, Some(application))
-<<<<<<< HEAD
-      when(mockApplicationRepository.fetchApplicationsByName(application.name)).thenReturn(List.empty[ApplicationData])
-=======
-      when(mockApplicationRepository.fetchApplicationsByName(application.name)).thenReturn(successful(Seq.empty[ApplicationData]))
->>>>>>> 6e3f16e7
+      when(mockApplicationRepository.fetchApplicationsByName(application.name)).thenReturn(successful(List.empty[ApplicationData]))
 
       val result: ApplicationStateChange = await(underTest.requestUplift(applicationId, application.name, upliftRequestedBy))
       verify(mockAuditService).audit(ApplicationUpliftRequested, Map("applicationId" -> application.id.toString))
@@ -1195,11 +1150,7 @@
 
 
       mockApplicationRepositoryFetchToReturn(applicationId, Some(application))
-<<<<<<< HEAD
-      when(mockApplicationRepository.fetchApplicationsByName(requestedName)).thenReturn(List.empty[ApplicationData])
-=======
-      when(mockApplicationRepository.fetchApplicationsByName(requestedName)).thenReturn(successful(Seq.empty[ApplicationData]))
->>>>>>> 6e3f16e7
+      when(mockApplicationRepository.fetchApplicationsByName(requestedName)).thenReturn(successful(List.empty[ApplicationData]))
 
       val result: ApplicationStateChange = await(underTest.requestUplift(applicationId, requestedName, upliftRequestedBy))
 
@@ -1225,11 +1176,7 @@
       mockApplicationRepositoryFetchToReturn(applicationId, Some(application))
 
       when(mockApplicationRepository.fetchApplicationsByName(requestedName))
-<<<<<<< HEAD
-        .thenReturn(List(application, anotherApplication))
-=======
-        .thenReturn(successful(Seq(application, anotherApplication)))
->>>>>>> 6e3f16e7
+        .thenReturn(successful(List(application, anotherApplication)))
 
       intercept[ApplicationAlreadyExists] {
         await(underTest.requestUplift(applicationId, requestedName, upliftRequestedBy))
@@ -1302,12 +1249,7 @@
       }
 
       verify(mockApiGatewayStore).updateApplication(any[ApplicationData], any[RateLimitTier])(*)
-<<<<<<< HEAD
-      verify(mockApiGatewayStore, never).resubscribeApi(any[List[APIIdentifier]], *, *, *,
-        any[APIIdentifier], any[RateLimitTier])(*)
-=======
-      verify(mockApiGatewayStore, never).resubscribeApi(any[Seq[APIIdentifier]], *, *, *, *, *)(*)
->>>>>>> 6e3f16e7
+      verify(mockApiGatewayStore, never).resubscribeApi(any[List[APIIdentifier]], *, *, *, *, *)(*)
       verify(mockApplicationRepository, never) save updatedApplicationData
     }
 
@@ -1417,13 +1359,8 @@
       val auditFunction: ApplicationData => Future[AuditResult] = mock[ApplicationData => Future[AuditResult]](withSettings.lenient())
       when(auditFunction.apply(*)).thenReturn(mockAuditResult)
 
-<<<<<<< HEAD
-      when(mockApplicationRepository.fetch(*)).thenReturn(Some(application))
+      when(mockApplicationRepository.fetch(*)).thenReturn(successful(Some(application)))
       when(mockSubscriptionRepository.getSubscriptions(applicationId)).thenReturn(successful(List(api1, api2)))
-=======
-      when(mockApplicationRepository.fetch(*)).thenReturn(successful(Some(application)))
-      when(mockSubscriptionRepository.getSubscriptions(applicationId)).thenReturn(successful(Seq(api1, api2)))
->>>>>>> 6e3f16e7
       when(mockApiGatewayStore.removeSubscription(*, *)(*)).thenReturn(successful(HasSucceeded))
       when(mockSubscriptionRepository.remove(*, *)).thenReturn(successful(HasSucceeded))
       when(mockApiGatewayStore.deleteApplication(*, *, *)(*)).thenReturn(successful(HasSucceeded))
