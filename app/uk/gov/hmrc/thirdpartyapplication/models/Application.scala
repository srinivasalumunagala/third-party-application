--- conflicted
+++ resolved
@@ -167,12 +167,8 @@
                                        ipWhitelist: Set[String] = Set.empty,
                                        trusted: Boolean = false,
                                        serverToken: String,
-<<<<<<< HEAD
-                                       subscriptions: List[APIIdentifier],
+                                       subscriptions: List[ApiIdentifier],
                                        ipAllowlist: IpAllowlist = IpAllowlist())
-=======
-                                       subscriptions: List[ApiIdentifier])
->>>>>>> e0f9ddd4
 
 object ExtendedApplicationResponse {
   def apply(data: ApplicationData, subscriptions: List[ApiIdentifier]): ExtendedApplicationResponse = {
